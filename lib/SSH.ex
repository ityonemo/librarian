defmodule SSH do
  @moduledoc """
  """

<<<<<<< HEAD
  @behaviour SSH.Api
=======
  require Logger
>>>>>>> eba51d9b

  @type ip4 :: :inet.ip4_address
  @type remote :: String.t | charlist | ip4
  @type conn :: :ssh.connection_ref

  @doc """

  options:

  - `login:` username to log in.
  - `port:`  port to use to ssh, defaults to 22.

  and other SSH options.  Some conversions between ssh options and SSH.connect options:

  | ssh commandline option    | SSH library option            |
  | ------------------------- | ----------------------------- |
  | `-o NoStrictHostChecking` | `silently_accept_hosts: true` |
  """
  @type connect_result :: {:ok, SSH.conn} | {:error, any}
  @impl true
  @spec connect(remote, keyword) :: connect_result
  def connect(remote, options \\ [])
  def connect(remote, options) when is_list(remote) do

    login = normalize(options[:login])
    port = options[:port] || 22

    new_options = options
    |> Keyword.merge(login)
    |> Keyword.drop([:port, :login])

    :ssh.connect(remote, port, new_options)
  end
  def connect(remote, options) when is_binary(remote) do
    remote
    |> String.to_charlist
    |> connect(options)
  end
  def connect(remote_ip = {_a, _b, _c, _d}, options) do
    remote_ip
    |> :inet.ntoa
    |> connect(options)
  end

  # TODO: consider moving this out to a different module.
  @spec normalize(nil | binary | charlist) :: [{:user, charlist}]
  defp normalize(nil) do
    case System.cmd("whoami", []) do
      {username, 0} -> normalize(String.trim(username))
      _ -> []
    end
  end
  defp normalize(str) when is_binary(str), do: [user: String.to_charlist(str)]
  defp normalize(charlist) when is_list(charlist), do: [user: charlist]

  @doc """
  see `connect/2` but raises with a ConnectionError instead of emitting an error tuple.
  """
  @spec connect!(remote, keyword) :: conn | no_return
  def connect!(remote, options \\ []) do
    {:ok, conn} = connect(remote, options)
    conn
  rescue
    _ in MatchError ->
      reraise SSH.ConnectionError, "error connecting to #{remote}"
  end

  @type retval :: 0..255
  @type run_content :: iodata | {String.t, String.t}
  @type run_result :: {:ok, run_content, retval} | {:error, term}

  @impl true
  @spec run(conn, String.t, keyword) :: run_result
  def run(conn, cmd!, options! \\ []) do
    options! = Keyword.put(options!, :control, true)
    {cmd!, options!} = adjust_run(cmd!, options!)

    conn
    |> stream(cmd!, options!)
    |> Enum.to_list
    |> Enum.reduce({:error, [], nil}, &consume/2)
    |> normalize_output(options!)
  end

  def run!(conn, cmd, options \\ []) do
    case run(conn, cmd, options) do
      {:ok, stdout, 0} -> stdout
      {:ok, _stdout, retcode} ->
        raise "errored with retcode #{retcode}"
      error ->
        raise inspect(error)
    end
  end

  # TODO: consider moving this out to its own module.
  defp consume(str, {status, list, retval}) when is_binary(str), do: {status, [list | str], retval}
  defp consume(token = {a, b}, {status, list, retval}) when is_atom(a) and is_binary(b) do
    {status, [token | list], retval}
  end
  defp consume(:eof, {_any, list, retval}), do: {:ok, list, retval}
  defp consume({:error, reason}, {_status, list, _any}), do: {:error, list, reason}
  defp consume({:retval, retval}, {status, list, _any}), do: {status, list, retval}

  defp normalize_output({a, list, b}, options) do
    case options[:as] do
      nil -> {a, :erlang.iolist_to_binary(list), b}
      :binary -> {a, :erlang.iolist_to_binary(list), b}
      :iolist -> {a, list, b}
      :tuple ->
        tuple_map = list
        |> Enum.reverse
        |> Enum.group_by(fn {key, _} -> key end, fn {_, value} -> value end)

        result = {
          :erlang.iolist_to_binary(tuple_map.stdout),
          :erlang.iolist_to_binary(tuple_map.stderr)
        }

        {a, result, b}
    end
  end

  defp adjust_run(cmd, options) do
    dir = options[:dir]
    if dir do
      {"cd #{dir}; " <> cmd, refactor(options)}
    else
      {cmd, refactor(options)}
    end
  end
  defp refactor(options) do
    if options[:io_tuple] do
      options
      |> Keyword.drop([:stdout, :stderr, :io_tuple, :as])
      |> Keyword.merge(stdout: :raw, stderr: :raw, as: :tuple)
    else
      options
    end
  end

  #############################################################################
  ## SCP MODE: sending

  @doc """
  sends binary content to the remote host.

  Under the hood, this uses the scp protocol to transfer files.

  Protocol is as follows:
  - execute `scp` remotely in the undocumented `-t <destination>` mode
  - send a control string `"C0<perms> <size> <filename>"`
  - wait for single zero byte
  - send the binary data + terminating zero
  - wait for single zero byte
  - send `EOF`

  The perms term should be in octal, and the filename should be rootless.

  options:
  - `:permissions` - sets unix-style permissions on the file.  Defaults to `0o644`

  Example:
  ```
  SSH.send(conn, "foo", "path/to/desired/file")
  ```
  """
  def send(conn, content, remote_file, options \\ []) do
    perms = Keyword.get(options, :permissions, 0o644)
    size = :erlang.size(content)
    filename = Path.basename(remote_file)
    SSH.Stream.new(conn,
      cmd: "scp -t #{remote_file}",
      stdout: &process_scp_send(&1, &2),
      init: &init_scp_send(&1,
        "C0#{Integer.to_string(perms, 8)} #{size} #{filename}\n",
        content))
    |> Stream.run
    # TODO: replace this with "ssh stream reducer"
  end

  def send!(conn, content, remote_file, options \\ []) do
    send(conn, content, remote_file, options)
  end

  defp init_scp_send(stream, init, content) do
    send(self(), {:ssh_send, init})
    {func, _} = stream.stdout
    %{stream | stdout: {func, content}}
  end

  defp process_scp_send(<<0>>, content) when is_binary(content) do
    send(self(), {:ssh_send, content})
    {[], :end}
  end
  defp process_scp_send(<<0>>, :end) do
    # in the case of the scp_send we need to send out the EOF message ourselves.
    send(self(), :ssh_eof)
    {[], :end}
  end
  defp process_scp_send(<<1, error :: binary>>, _) do
    send(self(), :ssh_eof)
    Logger.error(error)
    {[], :end}
  end

  #############################################################################
  ## SCP MODE: fetching

  @doc """
  retrieves a binary file from the remote host.

  Under the hood, this uses the scp protocol to transfer files.

  Protocol is as follows:
  - execute `scp` remotely in the undocumented `-f <source>` mode
  - send a single zero byte to initiate the conversation
  - wait for a control string `"C0<perms> <size> <filename>"`
  - send a single zero byte
  - wait for the binary data + terminating zero
  - send a single zero byte

  The perms term should be in octal, and the filename should be rootless.

  options:
  - `:permissions` - sets unix-style permissions on the file.  Defaults to `0o644`

  Example:
  ```
  SSH.fetch(conn, "path/to/desired/file")
  ```
  """

  # TODO: make this distinct from fetch!
  def fetch(conn, remote_file, _options \\ []) do
    conn
    |> SSH.Stream.new(cmd: "scp -f #{remote_file}",
                      stdout: &process_scp_fetch/1,
                      init: &init_scp_fetch/1)
    |> Enum.reduce(%SSH.SCPState{}, &SSH.SCPState.stream_reducer/2)
    |> Map.get(:content)
    |> :erlang.iolist_to_binary
  end

  def fetch!(conn, remote_file, options \\ []) do
    fetch(conn, remote_file, options)
  end

  defp init_scp_fetch(stream) do
    send(self(), {:ssh_send, <<0>>})
    stream
  end

  defp process_scp_fetch(content) do
    send(self(), {:ssh_send, <<0>>})
    [content]
  end

  @spec stream(conn, String.t, keyword) :: SSH.Stream.t
  def stream(conn, cmd, options \\ []) do
    SSH.Stream.new(conn, [{:cmd, cmd} | options])
  end

end<|MERGE_RESOLUTION|>--- conflicted
+++ resolved
@@ -2,11 +2,9 @@
   @moduledoc """
   """
 
-<<<<<<< HEAD
   @behaviour SSH.Api
-=======
+
   require Logger
->>>>>>> eba51d9b
 
   @type ip4 :: :inet.ip4_address
   @type remote :: String.t | charlist | ip4
